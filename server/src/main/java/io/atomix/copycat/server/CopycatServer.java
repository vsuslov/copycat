--- conflicted
+++ resolved
@@ -280,13 +280,8 @@
   }
 
   private final ServerContext context;
-<<<<<<< HEAD
-  private CompletableFuture<CopycatServer> openFuture;
-  private CompletableFuture<Void> closeFuture;
-=======
-  private volatile CompletableFuture<RaftServer> openFuture;
+  private volatile CompletableFuture<CopycatServer> openFuture;
   private volatile CompletableFuture<Void> closeFuture;
->>>>>>> ab70c2a4
   private ServerState state;
   private final Duration electionTimeout;
   private final Duration heartbeatInterval;
