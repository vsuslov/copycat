/*
 * Copyright 2015 the original author or authors.
 *
 * Licensed under the Apache License, Version 2.0 (the "License");
 * you may not use this file except in compliance with the License.
 * You may obtain a copy of the License at
 *
 * http://www.apache.org/licenses/LICENSE-2.0
 *
 * Unless required by applicable law or agreed to in writing, software
 * distributed under the License is distributed on an "AS IS" BASIS,
 * WITHOUT WARRANTIES OR CONDITIONS OF ANY KIND, either express or implied.
 * See the License for the specific language governing permissions and
 * limitations under the License.
 */
package io.atomix.copycat.server.state;

import io.atomix.catalyst.transport.Connection;
import io.atomix.catalyst.util.concurrent.ComposableFuture;
import io.atomix.catalyst.util.concurrent.Scheduled;
import io.atomix.copycat.client.Command;
import io.atomix.copycat.client.Query;
import io.atomix.copycat.client.error.InternalException;
import io.atomix.copycat.client.error.RaftError;
import io.atomix.copycat.client.error.RaftException;
import io.atomix.copycat.client.request.*;
import io.atomix.copycat.client.response.*;
import io.atomix.copycat.server.CopycatServer;
import io.atomix.copycat.server.request.*;
import io.atomix.copycat.server.response.*;
import io.atomix.copycat.server.storage.entry.*;

import java.time.Duration;
import java.util.*;
import java.util.concurrent.CompletableFuture;
import java.util.stream.Collectors;

/**
 * Leader state.
 *
 * @author <a href="http://github.com/kuujo">Jordan Halterman</a>
 */
final class LeaderState extends ActiveState {
  private static final int MAX_BATCH_SIZE = 1024 * 28;
  private Scheduled currentTimer;
  private final Replicator replicator = new Replicator();
  private long leaderTime = System.currentTimeMillis();
  private long leaderIndex;
  private long configuring;

  public LeaderState(ServerState context) {
    super(context);
  }

  @Override
  public CopycatServer.State type() {
    return CopycatServer.State.LEADER;
  }

  @Override
  public synchronized CompletableFuture<AbstractState> open() {
    // Schedule the initial entries commit to occur after the state is opened. Attempting any communication
    // within the open() method will result in a deadlock since RaftProtocol calls this method synchronously.
    // What is critical about this logic is that the heartbeat timer not be started until a no-op entry has been committed.
    context.getThreadContext().execute(this::commitEntries).whenComplete((result, error) -> {
      if (isOpen() && error == null) {
        startHeartbeatTimer();
      }
    });

    return super.open()
      .thenRun(this::takeLeadership)
      .thenApply(v -> this);
  }

  /**
   * Sets the current node as the cluster leader.
   */
  private void takeLeadership() {
<<<<<<< HEAD
    context.setLeader(context.getCluster().getMember().serverAddress().hashCode());
    context.getCluster().getRemoteMemberStates(RaftMemberType.ACTIVE).forEach(m -> m.resetState(context.getLog()));
=======
    context.setLeader(context.getAddress().hashCode());
    context.getCluster().getMembers().forEach(m -> m.resetState(context.getLog()));
>>>>>>> 9fb314a8
  }

  /**
   * Commits a no-op entry to the log, ensuring any entries from a previous term are committed.
   */
  private CompletableFuture<Void> commitEntries() {
    final long term = context.getTerm();
    final long index;
    try (NoOpEntry entry = context.getLog().create(NoOpEntry.class)) {
      entry.setTerm(term)
        .setTimestamp(leaderTime);
      index = context.getLog().append(entry);
    }

    // Store the index at which the leader took command.
    leaderIndex = index;

    CompletableFuture<Void> future = new CompletableFuture<>();
    replicator.commit(index).whenComplete((resultIndex, error) -> {
      context.checkThread();
      if (isOpen()) {
        if (error == null) {
          applyEntries(resultIndex);
          future.complete(null);
        } else {
          context.setLeader(0);
          transition(CopycatServer.State.FOLLOWER);
        }
      }
    });
    return future;
  }

  /**
   * Applies all unapplied entries to the log.
   */
  private void applyEntries(long index) {
    if (!context.getLog().isEmpty()) {
      int count = 0;
      for (long lastApplied = Math.max(context.getLastApplied(), context.getLog().firstIndex()); lastApplied <= index; lastApplied++) {
        Entry entry = context.getLog().get(lastApplied);
        if (entry != null) {
          context.getStateMachine().apply(entry).whenComplete((result, error) -> {
            if (isOpen() && error != null) {
              LOGGER.info("{} - An application error occurred: {}", context.getCluster().getMember().serverAddress(), error.getMessage());
            }
            entry.release();
          });
        }
        count++;
      }

<<<<<<< HEAD
      LOGGER.debug("{} - Applied {} entries to log", context.getCluster().getMember().serverAddress(), count);
      context.getLog().commit(context.getLastCompleted());
=======
      LOGGER.debug("{} - Applied {} entries to log", context.getAddress(), count);
      context.getLog().compactor().minorIndex(context.getLastCompleted());
>>>>>>> 9fb314a8
    }
  }

  /**
   * Starts heartbeating all cluster members.
   */
  private void startHeartbeatTimer() {
    // Set a timer that will be used to periodically synchronize with other nodes
    // in the cluster. This timer acts as a heartbeat to ensure this node remains
    // the leader.
    LOGGER.debug("{} - Starting heartbeat timer", context.getCluster().getMember().serverAddress());
    currentTimer = context.getThreadContext().schedule(Duration.ZERO, context.getHeartbeatInterval(), this::heartbeatMembers);
  }

  /**
   * Sends a heartbeat to all members of the cluster.
   */
  private void heartbeatMembers() {
    context.checkThread();
    if (isOpen()) {
      replicator.commit().whenComplete((result, error) -> {
        context.getLog().compactor().minorIndex(context.getLastCompleted());
      });
    }
  }

  /**
   * Checks for expired sessions.
   */
  private void checkSessions() {
    long term = context.getTerm();
    for (ServerSession session : context.getStateMachine().executor().context().sessions().sessions.values()) {
      if (!session.isUnregistering() && session.isSuspect()) {
        LOGGER.debug("{} - Detected expired session: {}", context.getCluster().getMember().serverAddress(), session.id());

        final long index;
        try (UnregisterEntry entry = context.getLog().create(UnregisterEntry.class)) {
          entry.setTerm(term)
            .setSession(session.id())
            .setExpired(true)
            .setTimestamp(System.currentTimeMillis());
          index = context.getLog().append(entry);
          LOGGER.debug("{} - Appended {} to log at index {}", context.getCluster().getMember().serverAddress(), entry, index);
        }

        replicator.commit(index).whenComplete((result, error) -> {
          if (isOpen()) {
            UnregisterEntry entry = context.getLog().get(index);
            LOGGER.debug("{} - Applying {}", context.getCluster().getMember().serverAddress(), entry);
            context.getStateMachine().apply(entry, true).whenComplete((unregisterResult, unregisterError) -> entry.release());
          }
        });
        session.unregister();
      }
    }
  }

  @Override
  public CompletableFuture<JoinResponse> join(final JoinRequest request) {
    context.checkThread();
    logRequest(request);

    // If another configuration change is already under way, reject the configuration.
    if (configuring > 0) {
      return CompletableFuture.completedFuture(logResponse(JoinResponse.builder()
        .withStatus(Response.Status.ERROR)
        .build()));
    }

    // If the leader index is 0 or is greater than the commitIndex, reject the join requests.
    // Configuration changes should not be allowed until the leader has committed a no-op entry.
    // See https://groups.google.com/forum/#!topic/raft-dev/t4xj6dJTP6E
    if (leaderIndex == 0 || context.getCommitIndex() < leaderIndex) {
      return CompletableFuture.completedFuture(logResponse(JoinResponse.builder()
        .withStatus(Response.Status.ERROR)
        .build()));
    }

    // If the member is already a known member of the cluster, complete the join successfully.
    Member existingMember = context.getCluster().getRemoteMember(request.member().hashCode());
    if (existingMember != null && existingMember.clientAddress() != null && existingMember.clientAddress().equals(request.member().clientAddress())) {
      return CompletableFuture.completedFuture(logResponse(JoinResponse.builder()
        .withStatus(Response.Status.OK)
        .withVersion(context.getCluster().getVersion())
        .withMembers(context.getCluster().getMembers())
        .build()));
    }

    final long term = context.getTerm();
    final long index;

    Collection<Member> members = context.getCluster().getMembers();
    members.add(request.member());

    try (ConfigurationEntry entry = context.getLog().create(ConfigurationEntry.class)) {
      entry.setTerm(term)
        .setMembers(members);
      index = context.getLog().append(entry);
      LOGGER.debug("{} - Appended {} to log at index {}", context.getCluster().getMember().serverAddress(), entry, index);

      // Store the index of the configuration entry in order to prevent other configurations from
      // being logged and committed concurrently. This is an important safety property of Raft.
      configuring = index;
      context.getCluster().configure(entry.getIndex(), entry.getMembers());
    }

    CompletableFuture<JoinResponse> future = new CompletableFuture<>();
    replicator.commit(index).whenComplete((commitIndex, commitError) -> {
      context.checkThread();
      if (isOpen()) {
        // Reset the configuration index to allow new configuration changes to be committed.
        configuring = 0;
        if (commitError == null) {
          future.complete(logResponse(JoinResponse.builder()
            .withStatus(Response.Status.OK)
            .withVersion(index)
            .withMembers(members)
            .build()));
        } else {
          future.complete(logResponse(JoinResponse.builder()
            .withStatus(Response.Status.ERROR)
            .withError(RaftError.Type.INTERNAL_ERROR)
            .build()));
        }
      }
    });
    return future;
  }

  @Override
  public CompletableFuture<LeaveResponse> leave(final LeaveRequest request) {
    context.checkThread();
    logRequest(request);

    // If another configuration change is already under way, reject the configuration.
    if (configuring > 0) {
      return CompletableFuture.completedFuture(logResponse(LeaveResponse.builder()
        .withStatus(Response.Status.ERROR)
        .build()));
    }

    // If the leader index is 0 or is greater than the commitIndex, reject the join requests.
    // Configuration changes should not be allowed until the leader has committed a no-op entry.
    // See https://groups.google.com/forum/#!topic/raft-dev/t4xj6dJTP6E
    if (leaderIndex == 0 || context.getCommitIndex() < leaderIndex) {
      return CompletableFuture.completedFuture(logResponse(LeaveResponse.builder()
        .withStatus(Response.Status.ERROR)
        .build()));
    }

    // If the leaving member is not a known member of the cluster, complete the leave successfully.
    if (context.getCluster().getMember(request.member().hashCode()) == null) {
      return CompletableFuture.completedFuture(logResponse(LeaveResponse.builder()
        .withStatus(Response.Status.OK)
        .withMembers(context.getCluster().getMembers())
        .build()));
    }

    final long term = context.getTerm();
    final long index;

    Collection<Member> members = context.getCluster().getMembers();
    members.remove(request.member());

    try (ConfigurationEntry entry = context.getLog().create(ConfigurationEntry.class)) {
      entry.setTerm(term)
        .setMembers(members);
      index = context.getLog().append(entry);
      LOGGER.debug("{} - Appended {} to log at index {}", context.getCluster().getMember().serverAddress(), entry, index);

      // Store the index of the configuration entry in order to prevent other configurations from
      // being logged and committed concurrently. This is an important safety property of Raft.
      configuring = index;
      context.getCluster().configure(entry.getIndex(), entry.getMembers());
    }

    CompletableFuture<LeaveResponse> future = new CompletableFuture<>();
    replicator.commit(index).whenComplete((commitIndex, commitError) -> {
      context.checkThread();
      if (isOpen()) {
        // Reset the configuration index to allow new configuration changes to be committed.
        configuring = 0;
        if (commitError == null) {
          future.complete(logResponse(LeaveResponse.builder()
            .withStatus(Response.Status.OK)
            .withVersion(index)
            .withMembers(members)
            .build()));
        } else {
          future.complete(logResponse(LeaveResponse.builder()
            .withStatus(Response.Status.ERROR)
            .withError(RaftError.Type.INTERNAL_ERROR)
            .build()));
        }
      }
    });
    return future;
  }

  @Override
  public CompletableFuture<PollResponse> poll(final PollRequest request) {
    return CompletableFuture.completedFuture(logResponse(PollResponse.builder()
      .withStatus(Response.Status.OK)
      .withTerm(context.getTerm())
      .withAccepted(false)
      .build()));
  }

  @Override
  public CompletableFuture<VoteResponse> vote(final VoteRequest request) {
    if (request.term() > context.getTerm()) {
      LOGGER.debug("{} - Received greater term", context.getCluster().getMember().serverAddress());
      context.setLeader(0);
      transition(CopycatServer.State.FOLLOWER);
      return super.vote(request);
    } else {
      return CompletableFuture.completedFuture(logResponse(VoteResponse.builder()
        .withStatus(Response.Status.OK)
        .withTerm(context.getTerm())
        .withVoted(false)
        .build()));
    }
  }

  @Override
  public CompletableFuture<AppendResponse> append(final AppendRequest request) {
    context.checkThread();
    if (request.term() > context.getTerm()) {
      return super.append(request);
    } else if (request.term() < context.getTerm()) {
      return CompletableFuture.completedFuture(logResponse(AppendResponse.builder()
        .withStatus(Response.Status.OK)
        .withTerm(context.getTerm())
        .withSucceeded(false)
        .withLogIndex(context.getLog().lastIndex())
        .build()));
    } else {
      context.setLeader(request.leader());
      transition(CopycatServer.State.FOLLOWER);
      return super.append(request);
    }
  }

  @Override
  protected CompletableFuture<CommandResponse> command(final CommandRequest request) {
    context.checkThread();
    logRequest(request);

    // Get the client's server session. If the session doesn't exist, return an unknown session error.
    ServerSession session = context.getStateMachine().executor().context().sessions().getSession(request.session());
    if (session == null) {
      return CompletableFuture.completedFuture(logResponse(CommandResponse.builder()
        .withStatus(Response.Status.ERROR)
        .withError(RaftError.Type.UNKNOWN_SESSION_ERROR)
        .build()));
    }

    ComposableFuture<CommandResponse> future = new ComposableFuture<>();

    Command command = request.command();

    // If the command is LINEARIZABLE and the session's current sequence number is less then one prior to the request
    // sequence number, queue this request for handling later. We want to handle command requests in the order in which
    // they were sent by the client. Note that it's possible for the session sequence number to be greater than the request
    // sequence number. In that case, it's likely that the command was submitted more than once to the
    // cluster, and the command will be deduplicated once applied to the state machine.
    if (request.sequence() > session.nextRequest()) {
      session.registerRequest(request.sequence(), () -> command(request).whenComplete(future));
      return future;
    }

    final long term = context.getTerm();
    final long timestamp = System.currentTimeMillis();
    final long index;

    // Create a CommandEntry and append it to the log.
    try (CommandEntry entry = context.getLog().create(CommandEntry.class)) {
      entry.setTerm(term)
        .setSession(request.session())
        .setTimestamp(timestamp)
        .setSequence(request.sequence())
        .setCommand(command);
      index = context.getLog().append(entry);
      LOGGER.debug("{} - Appended {} to log at index {}", context.getCluster().getMember().serverAddress(), entry, index);
    }

    replicator.commit(index).whenComplete((commitIndex, commitError) -> {
      context.checkThread();
      if (isOpen()) {
        if (commitError == null) {
          CommandEntry entry = context.getLog().get(index);

          LOGGER.debug("{} - Applying {}", context.getCluster().getMember().serverAddress(), entry);
          context.getStateMachine().apply(entry, true).whenComplete((result, error) -> {
            if (isOpen()) {
              if (error == null) {
                future.complete(logResponse(CommandResponse.builder()
                  .withStatus(Response.Status.OK)
                  .withVersion(entry.getIndex())
                  .withResult(result)
                  .build()));
              } else if (error instanceof RaftException) {
                future.complete(logResponse(CommandResponse.builder()
                  .withStatus(Response.Status.ERROR)
                  .withVersion(entry.getIndex())
                  .withError(((RaftException) error).getType())
                  .build()));
              } else {
                future.complete(logResponse(CommandResponse.builder()
                  .withStatus(Response.Status.ERROR)
                  .withVersion(entry.getIndex())
                  .withError(RaftError.Type.INTERNAL_ERROR)
                  .build()));
              }
              checkSessions();
            }
            entry.release();
          });
        } else {
          future.complete(logResponse(CommandResponse.builder()
            .withStatus(Response.Status.ERROR)
            .withError(RaftError.Type.INTERNAL_ERROR)
            .build()));
        }
      }
    });

    // Set the last processed request for the session. This will cause sequential command callbacks to be executed.
    session.setRequest(request.sequence());

    return future;
  }

  @Override
  protected CompletableFuture<QueryResponse> query(final QueryRequest request) {

    Query query = request.query();

    final long timestamp = System.currentTimeMillis();
    final long index = context.getCommitIndex();

    context.checkThread();
    logRequest(request);

    QueryEntry entry = context.getLog().create(QueryEntry.class)
      .setIndex(index)
      .setTerm(context.getTerm())
      .setTimestamp(timestamp)
      .setSession(request.session())
      .setSequence(request.sequence())
      .setVersion(request.version())
      .setQuery(query);

    Query.ConsistencyLevel consistency = query.consistency();
    if (consistency == null)
      return submitQueryLinearizable(entry);

    switch (consistency) {
      case CAUSAL:
      case SEQUENTIAL:
        return submitQueryLocal(entry);
      case BOUNDED_LINEARIZABLE:
        return submitQueryBoundedLinearizable(entry);
      case LINEARIZABLE:
        return submitQueryLinearizable(entry);
      default:
        throw new IllegalStateException("unknown consistency level");
    }
  }

  /**
   * Submits a query with serializable consistency.
   */
  private CompletableFuture<QueryResponse> submitQueryLocal(QueryEntry entry) {
    return applyQuery(entry, new CompletableFuture<>());
  }

  /**
   * Submits a query with lease bounded linearizable consistency.
   */
  private CompletableFuture<QueryResponse> submitQueryBoundedLinearizable(QueryEntry entry) {
    long commitTime = replicator.commitTime();
    if (System.currentTimeMillis() - commitTime < context.getElectionTimeout().toMillis()) {
      return submitQueryLocal(entry);
    } else {
      return submitQueryLinearizable(entry);
    }
  }

  /**
   * Submits a query with strict linearizable consistency.
   */
  private CompletableFuture<QueryResponse> submitQueryLinearizable(QueryEntry entry) {
    CompletableFuture<QueryResponse> future = new CompletableFuture<>();
    replicator.commit().whenComplete((commitIndex, commitError) -> {
      context.checkThread();
      if (isOpen()) {
        if (commitError == null) {
          entry.acquire();
          applyQuery(entry, future);
        } else {
          future.complete(logResponse(QueryResponse.builder()
            .withStatus(Response.Status.ERROR)
            .withError(RaftError.Type.COMMAND_ERROR)
            .build()));
        }
      }
      entry.release();
    });
    return future;
  }

  /**
   * Applies a query to the state machine.
   */
  private CompletableFuture<QueryResponse> applyQuery(QueryEntry entry, CompletableFuture<QueryResponse> future) {
    // In the case of the leader, the state machine is always up to date, so no queries will be queued and all query
    // versions will be the last applied index.
    final long version = context.getStateMachine().getLastApplied();
    applyEntry(entry).whenComplete((result, error) -> {
      if (isOpen()) {
        if (error == null) {
          future.complete(logResponse(QueryResponse.builder()
            .withStatus(Response.Status.OK)
            .withVersion(version)
            .withResult(result)
            .build()));
        } else if (error instanceof RaftException) {
          future.complete(logResponse(QueryResponse.builder()
            .withStatus(Response.Status.ERROR)
            .withError(((RaftException) error).getType())
            .build()));
        } else {
          future.complete(logResponse(QueryResponse.builder()
            .withStatus(Response.Status.ERROR)
            .withError(RaftError.Type.INTERNAL_ERROR)
            .build()));
        }
        checkSessions();
      }
      entry.release();
    });
    return future;
  }

  @Override
  protected CompletableFuture<RegisterResponse> register(RegisterRequest request) {
    final long timestamp = System.currentTimeMillis();
    final long index;
    final long timeout = context.getSessionTimeout().toMillis();

    context.checkThread();
    logRequest(request);

    try (RegisterEntry entry = context.getLog().create(RegisterEntry.class)) {
      entry.setTerm(context.getTerm())
        .setTimestamp(timestamp)
        .setClient(request.client())
        .setTimeout(timeout);
      index = context.getLog().append(entry);
      LOGGER.debug("{} - Appended {}", context.getCluster().getMember().serverAddress(), entry);
    }

    CompletableFuture<RegisterResponse> future = new CompletableFuture<>();
    replicator.commit(index).whenComplete((commitIndex, commitError) -> {
      context.checkThread();
      if (isOpen()) {
        if (commitError == null) {
          RegisterEntry entry = context.getLog().get(index);

          LOGGER.debug("{} - Applying {}", context.getAddress(), entry);
          context.getStateMachine().apply(entry, true).whenComplete((sessionId, sessionError) -> {
            if (isOpen()) {
              if (sessionError == null) {
                future.complete(logResponse(RegisterResponse.builder()
                  .withStatus(Response.Status.OK)
                  .withSession((Long) sessionId)
                  .withTimeout(timeout)
                  .withLeader(context.getCluster().getMember().serverAddress())
                  .withMembers(context.getCluster().getMembers().stream()
                    .map(Member::clientAddress)
                    .filter(m -> m != null)
                    .collect(Collectors.toList())).build()));
              } else if (sessionError instanceof RaftException) {
                future.complete(logResponse(RegisterResponse.builder()
                  .withStatus(Response.Status.ERROR)
                  .withError(((RaftException) sessionError).getType())
                  .build()));
              } else {
                future.complete(logResponse(RegisterResponse.builder()
                  .withStatus(Response.Status.ERROR)
                  .withError(RaftError.Type.INTERNAL_ERROR)
                  .build()));
              }
              checkSessions();
            }
            entry.release();
          });
        } else {
          future.complete(logResponse(RegisterResponse.builder()
            .withStatus(Response.Status.ERROR)
            .withError(RaftError.Type.INTERNAL_ERROR)
            .build()));
        }
      }
    });
    return future;
  }

  @Override
  protected CompletableFuture<ConnectResponse> connect(ConnectRequest request, Connection connection) {
    context.checkThread();
    logRequest(request);

    context.getStateMachine().executor().context().sessions().registerConnection(request.session(), connection);

    AcceptRequest acceptRequest = AcceptRequest.builder()
      .withSession(request.session())
      .withAddress(context.getCluster().getMember().serverAddress())
      .build();
    return accept(acceptRequest)
      .thenApply(acceptResponse -> ConnectResponse.builder().withStatus(Response.Status.OK).build())
      .thenApply(this::logResponse);
  }

  @Override
  protected CompletableFuture<AcceptResponse> accept(AcceptRequest request) {
    final long timestamp = System.currentTimeMillis();
    final long index;

    context.checkThread();
    logRequest(request);

    try (ConnectEntry entry = context.getLog().create(ConnectEntry.class)) {
      entry.setTerm(context.getTerm())
        .setSession(request.session())
        .setTimestamp(timestamp)
        .setAddress(request.address());
      index = context.getLog().append(entry);
      LOGGER.debug("{} - Appended {}", context.getCluster().getMember().serverAddress(), entry);
    }

    context.getStateMachine().executor().context().sessions().registerAddress(request.session(), request.address());

    CompletableFuture<AcceptResponse> future = new CompletableFuture<>();
    replicator.commit(index).whenComplete((commitIndex, commitError) -> {
      context.checkThread();
      if (isOpen()) {
        if (commitError == null) {
          ConnectEntry entry = context.getLog().get(index);
          applyEntry(entry).whenComplete((connectResult, connectError) -> {
            if (isOpen()) {
              if (connectError == null) {
                future.complete(logResponse(AcceptResponse.builder()
                  .withStatus(Response.Status.OK)
                  .build()));
              } else if (connectError instanceof RaftException) {
                future.complete(logResponse(AcceptResponse.builder()
                  .withStatus(Response.Status.ERROR)
                  .withError(((RaftException) connectError).getType())
                  .build()));
              } else {
                future.complete(logResponse(AcceptResponse.builder()
                  .withStatus(Response.Status.ERROR)
                  .withError(RaftError.Type.INTERNAL_ERROR)
                  .build()));
              }
              checkSessions();
            }
            entry.release();
          });
        } else {
          future.complete(logResponse(AcceptResponse.builder()
            .withStatus(Response.Status.ERROR)
            .withError(RaftError.Type.INTERNAL_ERROR)
            .build()));
        }
      }
    });
    return future;
  }

  @Override
  protected CompletableFuture<KeepAliveResponse> keepAlive(KeepAliveRequest request) {
    final long timestamp = System.currentTimeMillis();
    final long index;

    context.checkThread();
    logRequest(request);

    try (KeepAliveEntry entry = context.getLog().create(KeepAliveEntry.class)) {
      entry.setTerm(context.getTerm())
        .setSession(request.session())
        .setCommandSequence(request.commandSequence())
        .setEventVersion(request.eventVersion())
        .setTimestamp(timestamp);
      index = context.getLog().append(entry);
      LOGGER.debug("{} - Appended {}", context.getCluster().getMember().serverAddress(), entry);
    }

    CompletableFuture<KeepAliveResponse> future = new CompletableFuture<>();
    replicator.commit(index).whenComplete((commitIndex, commitError) -> {
      context.checkThread();
      if (isOpen()) {
        if (commitError == null) {
          KeepAliveEntry entry = context.getLog().get(index);
          applyEntry(entry).whenCompleteAsync((sessionResult, sessionError) -> {
            if (isOpen()) {
              if (sessionError == null) {
                future.complete(logResponse(KeepAliveResponse.builder()
                  .withStatus(Response.Status.OK)
                  .withLeader(context.getCluster().getMember().serverAddress())
                  .withMembers(context.getCluster().getMembers().stream()
                    .map(Member::clientAddress)
                    .filter(m -> m != null)
                    .collect(Collectors.toList())).build()));
              } else if (sessionError instanceof RaftException) {
                future.complete(logResponse(KeepAliveResponse.builder()
                  .withStatus(Response.Status.ERROR)
                  .withLeader(context.getCluster().getMember().serverAddress())
                  .withError(((RaftException) sessionError).getType())
                  .build()));
              } else {
                future.complete(logResponse(KeepAliveResponse.builder()
                  .withStatus(Response.Status.ERROR)
                  .withLeader(context.getCluster().getMember().serverAddress())
                  .withError(RaftError.Type.INTERNAL_ERROR)
                  .build()));
              }
              checkSessions();
            }
            entry.release();
          }, context.getThreadContext().executor());
        } else {
          future.complete(logResponse(KeepAliveResponse.builder()
            .withStatus(Response.Status.ERROR)
            .withLeader(context.getCluster().getMember().serverAddress())
            .withError(RaftError.Type.INTERNAL_ERROR)
            .build()));
        }
      }
    });
    return future;
  }

  @Override
  protected CompletableFuture<UnregisterResponse> unregister(UnregisterRequest request) {
    final long timestamp = System.currentTimeMillis();
    final long index;

    context.checkThread();
    logRequest(request);

    try (UnregisterEntry entry = context.getLog().create(UnregisterEntry.class)) {
      entry.setTerm(context.getTerm())
        .setSession(request.session())
        .setExpired(false)
        .setTimestamp(timestamp);
      index = context.getLog().append(entry);
      LOGGER.debug("{} - Appended {}", context.getCluster().getMember().serverAddress(), entry);
    }

    CompletableFuture<UnregisterResponse> future = new CompletableFuture<>();
    replicator.commit(index).whenComplete((commitIndex, commitError) -> {
      context.checkThread();
      if (isOpen()) {
        if (commitError == null) {
          UnregisterEntry entry = context.getLog().get(index);

          LOGGER.debug("{} - Applying {}", context.getCluster().getMember().serverAddress(), entry);
          context.getStateMachine().apply(entry, true).whenComplete((unregisterResult, unregisterError) -> {
            if (isOpen()) {
              if (unregisterError == null) {
                future.complete(logResponse(UnregisterResponse.builder()
                  .withStatus(Response.Status.OK)
                  .build()));
              } else if (unregisterError instanceof RaftException) {
                future.complete(logResponse(UnregisterResponse.builder()
                  .withStatus(Response.Status.ERROR)
                  .withError(((RaftException) unregisterError).getType())
                  .build()));
              } else {
                future.complete(logResponse(UnregisterResponse.builder()
                  .withStatus(Response.Status.ERROR)
                  .withError(RaftError.Type.INTERNAL_ERROR)
                  .build()));
              }
              checkSessions();
            }
            entry.release();
          });
        } else {
          future.complete(logResponse(UnregisterResponse.builder()
            .withStatus(Response.Status.ERROR)
            .withError(RaftError.Type.INTERNAL_ERROR)
            .build()));
        }
      }
    });
    return future;
  }

  /**
   * Cancels the ping timer.
   */
  private void cancelPingTimer() {
    if (currentTimer != null) {
      LOGGER.debug("{} - Cancelling heartbeat timer", context.getCluster().getMember().serverAddress());
      currentTimer.cancel();
    }
  }

  @Override
  public synchronized CompletableFuture<Void> close() {
    return super.close().thenRun(this::cancelPingTimer);
  }

  /**
   * Log replicator.
   */
  private class Replicator {
    private final Set<MemberState> committing = new HashSet<>();
    private long commitTime;
    private int commitFailures;
    private CompletableFuture<Long> commitFuture;
    private CompletableFuture<Long> nextCommitFuture;
    private final TreeMap<Long, CompletableFuture<Long>> commitFutures = new TreeMap<>();

    /**
     * Returns the current quorum index.
     *
     * @return The current quorum index.
     */
    private int quorumIndex() {
      return context.getCluster().getQuorum() - 2;
    }

    /**
     * Triggers a commit.
     *
     * @return A completable future to be completed the next time entries are committed to a majority of the cluster.
     */
    private CompletableFuture<Long> commit() {
      if (context.getCluster().getMembers().size() == 0)
        return CompletableFuture.completedFuture(null);

      // If no commit future already exists, that indicates there's no heartbeat currently under way.
      // Create a new commit future and commit to all members in the cluster.
      if (commitFuture == null) {
        commitFuture = new CompletableFuture<>();
        commitTime = System.currentTimeMillis();
        for (MemberState member : context.getCluster().getRemoteMemberStates()) {
          commit(member);
        }
        return commitFuture;
      }
      // If a commit future already exists, that indicates there is a heartbeat currently underway.
      // We don't want to allow callers to be completed by a heartbeat that may already almost be done.
      // So, we create the next commit future if necessary and return that. Once the current heartbeat
      // completes the next future will be used to do another heartbeat. This ensures that only one
      // heartbeat can be outstanding at any given point in time.
      else if (nextCommitFuture == null) {
        nextCommitFuture = new CompletableFuture<>();
        return nextCommitFuture;
      } else {
        return nextCommitFuture;
      }
    }

    /**
     * Registers a commit handler for the given commit index.
     *
     * @param index The index for which to register the handler.
     * @return A completable future to be completed once the given log index has been committed.
     */
    private CompletableFuture<Long> commit(long index) {
      if (index == 0)
        return commit();

<<<<<<< HEAD
      if (context.getCluster().getRemoteMemberStates().isEmpty()) {
=======
      // If there are no other servers in the cluster, immediately commit the index.
      if (context.getCluster().getMembers().isEmpty()) {
        context.setCommitIndex(index);
        context.setGlobalIndex(index);
        return CompletableFuture.completedFuture(index);
      }
      // If there are no other active members in the cluster, update the commit index and complete
      // the commit but ensure append entries requests are sent to passive members.
      else if (context.getCluster().getActiveMembers().isEmpty()) {
>>>>>>> 9fb314a8
        context.setCommitIndex(index);
        for (MemberState member : context.getCluster().getMembers()) {
          commit(member);
        }
        return CompletableFuture.completedFuture(index);
      }

      // Ensure append requests are being sent to all members, including passive members.
      return commitFutures.computeIfAbsent(index, i -> {
        for (MemberState member : context.getCluster().getRemoteMemberStates()) {
          commit(member);
        }
        return new CompletableFuture<>();
      });
    }

    /**
     * Returns the last time a majority of the cluster was contacted.
     */
    private long commitTime() {
      int quorumIndex = quorumIndex();
      if (quorumIndex >= 0) {
        return context.getCluster().getRemoteMemberStates(RaftMemberType.ACTIVE, (m1, m2)-> Long.compare(m2.getCommitTime(), m1.getCommitTime())).get(quorumIndex).getCommitTime();
      }
      return System.currentTimeMillis();
    }

    /**
     * Sets a commit time or fails the commit if a quorum of successful responses cannot be achieved.
     */
    private void commitTime(MemberState member, Throwable error) {
      if (commitFuture == null) {
        return;
      }

      boolean completed = false;
      if (error != null && member.getCommitStartTime() == this.commitTime) {
        int activeMemberSize = context.getCluster().getRemoteMemberStates(RaftMemberType.ACTIVE).size() + (context.getCluster().getMember().type() == RaftMemberType.ACTIVE ? 1 : 0);
        int quorumSize = context.getCluster().getQuorum();
        // If a quorum of successful responses cannot be achieved, fail this commit.
        if (activeMemberSize - quorumSize + 1 <= ++commitFailures) {
          commitFuture.completeExceptionally(new InternalException("Failed to reach consensus"));
          completed = true;
        }
      } else {
        member.setCommitTime(System.currentTimeMillis());

        // Sort the list of commit times. Use the quorum index to get the last time the majority of the cluster
        // was contacted. If the current commitFuture's time is less than the commit time then trigger the
        // commit future and reset it to the next commit future.
        if (this.commitTime <= commitTime()) {
          commitFuture.complete(null);
          completed = true;
        }
      }

      if (completed) {
        commitFailures = 0;
        commitFuture = nextCommitFuture;
        nextCommitFuture = null;
        if (commitFuture != null) {
          this.commitTime = System.currentTimeMillis();
          for (MemberState replica : context.getCluster().getRemoteMemberStates()) {
            commit(replica);
          }
        }
      }
    }

    /**
     * Checks whether any futures can be completed.
     */
    private void commitEntries() {
      context.checkThread();

<<<<<<< HEAD
      // Sort the list of replicas, order by the last index that was replicated
      // to the replica. This will allow us to determine the median index
      // for all known replicated entries across all cluster members.
      List<MemberState> members = context.getCluster().getRemoteMemberStates(RaftMemberType.ACTIVE, (m1, m2)->
=======
      // The global index may have increased even if the commit index didn't. Update the global index.
      // The global index is calculated by the minimum matchIndex for *all* servers in the cluster, including
      // passive members. This is critical since passive members still have state machines and thus it's still
      // important to ensure that tombstones are applied to their state machines.
      // If the members list is empty, use the local server's last log index as the global index.
      long globalMatchIndex = context.getCluster().getMembers().stream().mapToLong(MemberState::getMatchIndex).min().orElse(context.getLog().lastIndex());
      context.setGlobalIndex(globalMatchIndex);

      // Sort the list of replicas, order by the last index that was replicated to the replica. This will allow
      // us to determine the median index for all known replicated entries across all cluster members.
      // Note that this sort should be fast in most cases since the list should already be sorted, but there
      // may still be a more efficient way to go about this.
      List<MemberState> members = context.getCluster().getActiveMembers((m1, m2) ->
>>>>>>> 9fb314a8
        Long.compare(m2.getMatchIndex() != 0 ? m2.getMatchIndex() : 0l, m1.getMatchIndex() != 0 ? m1.getMatchIndex() : 0l));

      // If the active members list is empty (a configuration change occurred between an append request/response)
      // ensure all commit futures are completed and cleared.
      if (members.isEmpty()) {
        context.setCommitIndex(context.getLog().lastIndex());
        for (Map.Entry<Long, CompletableFuture<Long>> entry : commitFutures.entrySet()) {
          entry.getValue().complete(entry.getKey());
        }
        commitFutures.clear();
        return;
      }

      // Calculate the current commit index as the median matchIndex.
      long commitIndex = members.get(quorumIndex()).getMatchIndex();

      // If the commit index has increased then update the commit index. Note that in order to ensure
      // the leader completeness property holds, verify that the commit index is greater than or equal to
      // the index of the leader's no-op entry. Update the commit index and trigger commit futures.
      if (commitIndex > 0 && commitIndex > context.getCommitIndex() && (leaderIndex > 0 && commitIndex >= leaderIndex)) {
        context.setCommitIndex(commitIndex);

        // TODO: This seems like an annoyingly expensive operation to perform on every response.
        // Futures could simply be stored in a hash map and we could use a sequential index starting
        // from the previous commit index to get the appropriate futures. But for now, at least this
        // ensures that no memory leaks can occur.
        SortedMap<Long, CompletableFuture<Long>> futures = commitFutures.headMap(commitIndex, true);
        for (Map.Entry<Long, CompletableFuture<Long>> entry : futures.entrySet()) {
          entry.getValue().complete(entry.getKey());
        }
        futures.clear();
      }
    }

    /**
     * Triggers a commit for the replica.
     */
    private void commit(MemberState member) {
      if (!committing.contains(member) && isOpen()) {
        // If the log is empty then send an empty commit.
        // If the next index hasn't yet been set then we send an empty commit first.
        // If the next index is greater than the last index then send an empty commit.
        // If the member failed to respond to recent communication send an empty commit. This
        // helps avoid doing expensive work until we can ascertain the member is back up.
        if (context.getLog().isEmpty() || member.getNextIndex() > context.getLog().lastIndex() || member.getFailureCount() > 0) {
          emptyCommit(member);
        } else {
          entriesCommit(member);
        }
      }
    }

    /**
     * Gets the previous index.
     */
    private long getPrevIndex(MemberState member) {
      return member.getNextIndex() - 1;
    }

    /**
     * Gets the previous entry.
     */
    private Entry getPrevEntry(MemberState member, long prevIndex) {
      if (prevIndex > 0) {
        return context.getLog().get(prevIndex);
      }
      return null;
    }

    /**
     * Performs an empty commit.
     */
    private void emptyCommit(MemberState member) {
      long prevIndex = getPrevIndex(member);
      Entry prevEntry = getPrevEntry(member, prevIndex);

      AppendRequest.Builder builder = AppendRequest.builder()
        .withTerm(context.getTerm())
        .withLeader(context.getCluster().getMember().serverAddress().hashCode())
        .withLogIndex(prevIndex)
        .withLogTerm(prevEntry != null ? prevEntry.getTerm() : 0)
        .withCommitIndex(context.getCommitIndex())
        .withGlobalIndex(context.getGlobalIndex());

      commit(member, builder.build(), false);
    }

    /**
     * Performs a commit with entries.
     */
    private void entriesCommit(MemberState member) {
      long prevIndex = getPrevIndex(member);
      Entry prevEntry = getPrevEntry(member, prevIndex);

      AppendRequest.Builder builder = AppendRequest.builder()
        .withTerm(context.getTerm())
        .withLeader(context.getCluster().getMember().serverAddress().hashCode())
        .withLogIndex(prevIndex)
        .withLogTerm(prevEntry != null ? prevEntry.getTerm() : 0)
        .withCommitIndex(context.getCommitIndex())
        .withGlobalIndex(context.getGlobalIndex());

      // Build a list of entries to send to the member.
      if (!context.getLog().isEmpty()) {
        long index = prevIndex != 0 ? prevIndex + 1 : context.getLog().firstIndex();

        // We build a list of entries up to the MAX_BATCH_SIZE. Note that entries in the log may
        // be null if they've been compacted and the member to which we're sending entries is just
        // joining the cluster or is otherwise far behind. Null entries are simply skipped and not
        // counted towards the size of the batch.
        int size = 0;
        while (index <= context.getLog().lastIndex()) {
          Entry entry = context.getLog().get(index);
          if (entry != null) {
            if (size + entry.size() > MAX_BATCH_SIZE) {
              break;
            }
            size += entry.size();
            builder.addEntry(entry);
          }
          index++;
        }
      }

      // Release the previous entry back to the entry pool.
      if (prevEntry != null) {
        prevEntry.release();
      }

      commit(member, builder.build(), true);
    }

    /**
     * Connects to the member and sends a commit message.
     */
    private void commit(MemberState member, AppendRequest request, boolean recursive) {
      committing.add(member);
      member.setCommitStartTime(commitTime);

      LOGGER.debug("{} - Sent {} to {}", context.getCluster().getMember().serverAddress(), request, member.getMember().serverAddress());
      context.getConnections().getConnection(member.getMember().serverAddress()).whenComplete((connection, error) -> {
        context.checkThread();

        if (isOpen()) {
          if (error == null) {
            commit(connection, member, request, recursive);
          } else {
            committing.remove(member);
            commitTime(member, error);
            failAttempt(member, error);
          }
        }
      });
    }

    /**
     * Sends a commit message.
     */
    private void commit(Connection connection, MemberState member, AppendRequest request, boolean recursive) {
      connection.<AppendRequest, AppendResponse>send(request).whenComplete((response, error) -> {
        committing.remove(member);
        context.checkThread();

        if (isOpen()) {
          if (error == null) {
            LOGGER.debug("{} - Received {} from {}", context.getCluster().getMember().serverAddress(), response, member.getMember().serverAddress());
            if (response.status() == Response.Status.OK) {
              // Reset the member failure count.
              member.resetFailureCount();

              // Update the commit time for the replica. This will cause heartbeat futures to be triggered.
              commitTime(member, null);

              // If replication succeeded then trigger commit futures.
              if (response.succeeded()) {
                updateMatchIndex(member, response);
                updateNextIndex(member);
                updateConfiguration(member);

                // If entries were committed to the replica then check commit indexes.
                if (recursive) {
                  commitEntries();
                }

                // If there are more entries to send then attempt to send another commit.
                if (hasMoreEntries(member)) {
                  commit();
                }
              } else if (response.term() > context.getTerm()) {
                context.setLeader(0);
                transition(CopycatServer.State.FOLLOWER);
              } else {
                resetMatchIndex(member, response);
                resetNextIndex(member);

                // If there are more entries to send then attempt to send another commit.
                if (hasMoreEntries(member)) {
                  commit();
                }
              }
            } else if (response.term() > context.getTerm()) {
              LOGGER.debug("{} - Received higher term from {}", context.getCluster().getMember().serverAddress(), member.getMember().serverAddress());
              context.setLeader(0);
              transition(CopycatServer.State.FOLLOWER);
            } else {
              int failures = member.incrementFailureCount();
              if (failures <= 3 || failures % 100 == 0) {
<<<<<<< HEAD
                LOGGER.warn("{} - {}", context.getCluster().getMember().serverAddress(), response.error() != null ? response.error() : "");
=======
                LOGGER.warn("{} - AppendRequest to {} failed. Reason: [{}]", context.getAddress(), member.getAddress(), response.error() != null ? response.error() : "");
>>>>>>> 9fb314a8
              }
            }
          } else {
            commitTime(member, error);
            failAttempt(member, error);
          }
        }
      });
    }

    /**
     * Fails an attempt to contact a member.
     */
    private void failAttempt(MemberState member, Throwable error) {
      int failures = member.incrementFailureCount();
      if (failures <= 3 || failures % 100 == 0) {
        LOGGER.warn("{} - {}", context.getCluster().getMember().serverAddress(), error.getMessage());
      }

      // Verify that the leader has contacted a majority of the cluster within the last two election timeouts.
      // If the leader is not able to contact a majority of the cluster within two election timeouts, assume
      // that a partition occurred and transition back to the FOLLOWER state.
      if (System.currentTimeMillis() - Math.max(commitTime(), leaderTime) > context.getElectionTimeout().toMillis() * 2) {
        LOGGER.warn("{} - Suspected network partition. Stepping down", context.getCluster().getMember().serverAddress());
        context.setLeader(0);
        transition(CopycatServer.State.FOLLOWER);
      }
    }

    /**
     * Returns a boolean value indicating whether there are more entries to send.
     */
    private boolean hasMoreEntries(MemberState member) {
      return member.getNextIndex() < context.getLog().lastIndex();
    }

    /**
     * Updates the match index when a response is received.
     */
    private void updateMatchIndex(MemberState member, AppendResponse response) {
      // If the replica returned a valid match index then update the existing match index.
      member.setMatchIndex(Math.max(member.getMatchIndex(), response.logIndex()));
    }

    /**
     * Updates the next index when the match index is updated.
     */
    private void updateNextIndex(MemberState member) {
      // If the match index was set, update the next index to be greater than the match index if necessary.
      member.setNextIndex(Math.max(member.getNextIndex(), Math.max(member.getMatchIndex() + 1, 1)));
    }

    /**
     * Updates the cluster configuration for the given member.
     */
    private void updateConfiguration(MemberState member) {
      if (member.getMember().type() == RaftMemberType.PASSIVE && member.getMatchIndex() >= context.getCommitIndex()) {
        if (configuring > 0) {
          commit(configuring).whenComplete((result, error) -> {
            promoteConfiguration(member);
          });
        } else {
          promoteConfiguration(member);
        }
      }
    }

    /**
     * Promotes the given member.
     */
    private void promoteConfiguration(MemberState member) {
      LOGGER.info("{} - Promoting {}", context.getCluster().getMember().serverAddress(), member);

      member.getMember().update(RaftMemberType.ACTIVE);

      Collection<Member> members = context.getCluster().getMembers();

      try (ConfigurationEntry entry = context.getLog().create(ConfigurationEntry.class)) {
        entry.setTerm(context.getTerm())
          .setMembers(members);
        long index = context.getLog().append(entry);
        LOGGER.debug("{} - Appended {} to log at index {}", context.getCluster().getMember().serverAddress(), entry, index);

        // Immediately apply the configuration upon appending the configuration entry.
        // Store the index of the configuration in order to block other configurations from taking
        // place at the same time.
        configuring = index;
        context.getCluster().configure(entry.getIndex(), entry.getMembers());
      }

      commit(configuring).whenComplete((result, error) -> {
        context.checkThread();
        configuring = 0;
      });
    }

    /**
     * Resets the match index when a response fails.
     */
    private void resetMatchIndex(MemberState member, AppendResponse response) {
      member.setMatchIndex(response.logIndex());
      LOGGER.debug("{} - Reset match index for {} to {}", context.getCluster().getMember().serverAddress(), member, member.getMatchIndex());
    }

    /**
     * Resets the next index when a response fails.
     */
    private void resetNextIndex(MemberState member) {
      if (member.getMatchIndex() != 0) {
        member.setNextIndex(member.getMatchIndex() + 1);
      } else {
        member.setNextIndex(context.getLog().firstIndex());
      }
      LOGGER.debug("{} - Reset next index for {} to {}", context.getCluster().getMember().serverAddress(), member, member.getNextIndex());
    }
  }

}<|MERGE_RESOLUTION|>--- conflicted
+++ resolved
@@ -77,13 +77,8 @@
    * Sets the current node as the cluster leader.
    */
   private void takeLeadership() {
-<<<<<<< HEAD
-    context.setLeader(context.getCluster().getMember().serverAddress().hashCode());
+    context.setLeader(context.getCluster().getMember().id());
     context.getCluster().getRemoteMemberStates(RaftMemberType.ACTIVE).forEach(m -> m.resetState(context.getLog()));
-=======
-    context.setLeader(context.getAddress().hashCode());
-    context.getCluster().getMembers().forEach(m -> m.resetState(context.getLog()));
->>>>>>> 9fb314a8
   }
 
   /**
@@ -136,13 +131,8 @@
         count++;
       }
 
-<<<<<<< HEAD
       LOGGER.debug("{} - Applied {} entries to log", context.getCluster().getMember().serverAddress(), count);
-      context.getLog().commit(context.getLastCompleted());
-=======
-      LOGGER.debug("{} - Applied {} entries to log", context.getAddress(), count);
       context.getLog().compactor().minorIndex(context.getLastCompleted());
->>>>>>> 9fb314a8
     }
   }
 
@@ -613,7 +603,7 @@
         if (commitError == null) {
           RegisterEntry entry = context.getLog().get(index);
 
-          LOGGER.debug("{} - Applying {}", context.getAddress(), entry);
+          LOGGER.debug("{} - Applying {}", context.getCluster().getMember().serverAddress(), entry);
           context.getStateMachine().apply(entry, true).whenComplete((sessionId, sessionError) -> {
             if (isOpen()) {
               if (sessionError == null) {
@@ -922,21 +912,17 @@
       if (index == 0)
         return commit();
 
-<<<<<<< HEAD
+      // If there are no other servers in the cluster, immediately commit the index.
       if (context.getCluster().getRemoteMemberStates().isEmpty()) {
-=======
-      // If there are no other servers in the cluster, immediately commit the index.
-      if (context.getCluster().getMembers().isEmpty()) {
         context.setCommitIndex(index);
         context.setGlobalIndex(index);
         return CompletableFuture.completedFuture(index);
       }
       // If there are no other active members in the cluster, update the commit index and complete
       // the commit but ensure append entries requests are sent to passive members.
-      else if (context.getCluster().getActiveMembers().isEmpty()) {
->>>>>>> 9fb314a8
+      else if (context.getCluster().getRemoteMemberStates(RaftMemberType.ACTIVE).isEmpty()) {
         context.setCommitIndex(index);
-        for (MemberState member : context.getCluster().getMembers()) {
+        for (MemberState member : context.getCluster().getRemoteMemberStates()) {
           commit(member);
         }
         return CompletableFuture.completedFuture(index);
@@ -1010,26 +996,18 @@
     private void commitEntries() {
       context.checkThread();
 
-<<<<<<< HEAD
-      // Sort the list of replicas, order by the last index that was replicated
-      // to the replica. This will allow us to determine the median index
-      // for all known replicated entries across all cluster members.
-      List<MemberState> members = context.getCluster().getRemoteMemberStates(RaftMemberType.ACTIVE, (m1, m2)->
-=======
       // The global index may have increased even if the commit index didn't. Update the global index.
       // The global index is calculated by the minimum matchIndex for *all* servers in the cluster, including
       // passive members. This is critical since passive members still have state machines and thus it's still
       // important to ensure that tombstones are applied to their state machines.
       // If the members list is empty, use the local server's last log index as the global index.
-      long globalMatchIndex = context.getCluster().getMembers().stream().mapToLong(MemberState::getMatchIndex).min().orElse(context.getLog().lastIndex());
+      long globalMatchIndex = context.getCluster().getRemoteMemberStates().stream().mapToLong(MemberState::getMatchIndex).min().orElse(context.getLog().lastIndex());
       context.setGlobalIndex(globalMatchIndex);
 
-      // Sort the list of replicas, order by the last index that was replicated to the replica. This will allow
-      // us to determine the median index for all known replicated entries across all cluster members.
-      // Note that this sort should be fast in most cases since the list should already be sorted, but there
-      // may still be a more efficient way to go about this.
-      List<MemberState> members = context.getCluster().getActiveMembers((m1, m2) ->
->>>>>>> 9fb314a8
+      // Sort the list of replicas, order by the last index that was replicated
+      // to the replica. This will allow us to determine the median index
+      // for all known replicated entries across all cluster members.
+      List<MemberState> members = context.getCluster().getRemoteMemberStates(RaftMemberType.ACTIVE, (m1, m2)->
         Long.compare(m2.getMatchIndex() != 0 ? m2.getMatchIndex() : 0l, m1.getMatchIndex() != 0 ? m1.getMatchIndex() : 0l));
 
       // If the active members list is empty (a configuration change occurred between an append request/response)
@@ -1237,11 +1215,7 @@
             } else {
               int failures = member.incrementFailureCount();
               if (failures <= 3 || failures % 100 == 0) {
-<<<<<<< HEAD
-                LOGGER.warn("{} - {}", context.getCluster().getMember().serverAddress(), response.error() != null ? response.error() : "");
-=======
-                LOGGER.warn("{} - AppendRequest to {} failed. Reason: [{}]", context.getAddress(), member.getAddress(), response.error() != null ? response.error() : "");
->>>>>>> 9fb314a8
+                LOGGER.warn("{} - AppendRequest to {} failed. Reason: [{}]", context.getCluster().getMember().serverAddress(), member.getMember().serverAddress(), response.error() != null ? response.error() : "");
               }
             }
           } else {
